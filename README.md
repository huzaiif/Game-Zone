--- conflicted
+++ resolved
@@ -1,246 +1,3 @@
-<<<<<<< HEAD
-# GameZone Backend API
-
-A comprehensive backend API for the GameZone gaming platform built with Node.js, Express, and MongoDB.
-
-## Features
-
-- **User Authentication & Authorization**
-  - JWT-based authentication
-  - Role-based access control (User, Moderator, Admin)
-  - Email verification and password reset
-  - User profile management
-
-- **Game Management**
-  - CRUD operations for games
-  - Game categories and filtering
-  - Rating and review system
-  - Game statistics tracking
-
-- **Tournament System**
-  - Tournament creation and management
-  - Player registration and bracket generation
-  - Live tournament tracking
-  - Prize pool management
-
-- **Community Features**
-  - Forum system with categories and topics
-  - Guild creation and management
-  - Real-time chat with Socket.io
-  - Friend system and user blocking
-
-- **Admin Dashboard**
-  - User management
-  - Game moderation
-  - Tournament oversight
-  - Community moderation
-
-- **Payment Integration**
-  - Stripe payment processing
-  - Subscription management
-  - Premium features access
-
-- **Real-time Features**
-  - Live tournament updates
-  - Chat functionality
-  - Real-time notifications
-
-## Tech Stack
-
-- **Backend**: Node.js, Express.js
-- **Database**: MongoDB with Mongoose
-- **Authentication**: JWT (JSON Web Tokens)
-- **Real-time**: Socket.io
-- **Payments**: Stripe
-- **File Upload**: Multer, Cloudinary
-- **Security**: Helmet, CORS, Rate Limiting
-- **Validation**: Express-validator
-
-## Installation
-
-1. Clone the repository
-```bash
-git clone <repository-url>
-cd gamezone-backend
-```
-
-2. Install dependencies
-```bash
-npm install
-```
-
-3. Create environment file
-```bash
-cp .env.example .env
-```
-
-4. Configure environment variables in `.env`
-```env
-NODE_ENV=development
-PORT=5000
-MONGODB_URI=mongodb://localhost:27017/gamezone
-JWT_SECRET=your-super-secret-jwt-key
-STRIPE_SECRET_KEY=sk_test_your-stripe-secret-key
-# ... other variables
-```
-
-5. Start the development server
-```bash
-npm run dev
-```
-
-## API Endpoints
-
-### Authentication
-- `POST /api/auth/register` - Register new user
-- `POST /api/auth/login` - User login
-- `GET /api/auth/me` - Get current user
-- `POST /api/auth/verify-email` - Verify email address
-- `POST /api/auth/forgot-password` - Request password reset
-- `POST /api/auth/reset-password` - Reset password
-
-### Games
-- `GET /api/games` - Get all games (with filtering)
-- `GET /api/games/featured` - Get featured games
-- `GET /api/games/trending` - Get trending games
-- `GET /api/games/categories` - Get game categories
-- `GET /api/games/:id` - Get single game
-- `POST /api/games/:id/review` - Add game review
-- `POST /api/games/:id/play` - Record play session
-
-### Tournaments
-- `GET /api/tournaments` - Get all tournaments
-- `GET /api/tournaments/live` - Get live tournaments
-- `GET /api/tournaments/upcoming` - Get upcoming tournaments
-- `GET /api/tournaments/:id` - Get single tournament
-- `POST /api/tournaments` - Create tournament
-- `POST /api/tournaments/:id/register` - Register for tournament
-- `POST /api/tournaments/:id/generate-bracket` - Generate bracket
-
-### Community
-- `GET /api/community/forums/categories` - Get forum categories
-- `GET /api/community/forums/topics` - Get forum topics
-- `POST /api/community/forums/topics` - Create forum topic
-- `GET /api/community/guilds` - Get all guilds
-- `POST /api/community/guilds` - Create guild
-- `POST /api/community/guilds/:id/join` - Join guild
-
-### Users
-- `GET /api/users/profile` - Get user profile
-- `PUT /api/users/profile` - Update profile
-- `GET /api/users/games` - Get user's games
-- `GET /api/users/tournaments` - Get user's tournaments
-- `GET /api/users/friends` - Get user's friends
-- `POST /api/users/friends/:userId` - Add friend
-
-### Admin
-- `GET /api/admin/dashboard` - Get dashboard stats
-- `GET /api/admin/users` - Get all users
-- `PUT /api/admin/users/:id/status` - Update user status
-- `GET /api/admin/games` - Get all games
-- `PUT /api/admin/games/:id/status` - Update game status
-
-### Payments
-- `POST /api/payments/create-payment-intent` - Create payment intent
-- `POST /api/payments/confirm-payment` - Confirm payment
-- `GET /api/payments/subscription-status` - Get subscription status
-- `GET /api/payments/pricing` - Get pricing information
-
-## Database Models
-
-### User
-- Profile information
-- Authentication data
-- Gaming preferences
-- Statistics and achievements
-- Social connections
-- Subscription status
-
-### Game
-- Game details and metadata
-- Categories and tags
-- System requirements
-- Reviews and ratings
-- Statistics and analytics
-- Tournament settings
-
-### Tournament
-- Tournament information
-- Registration settings
-- Schedule and matches
-- Prize pool
-- Participants and results
-- Live streaming settings
-
-### Community Models
-- ForumCategory: Forum categories
-- ForumTopic: Forum topics and replies
-- Guild: Gaming guilds
-- GuildChat: Guild chat messages
-
-## Security Features
-
-- JWT token authentication
-- Password hashing with bcrypt
-- Rate limiting
-- Input validation and sanitization
-- CORS protection
-- Helmet security headers
-- XSS protection
-
-## Real-time Features
-
-Socket.io is used for:
-- Live tournament updates
-- Guild chat
-- Real-time notifications
-- Tournament spectator mode
-
-## Payment Processing
-
-Stripe integration for:
-- Subscription payments
-- One-time purchases
-- Webhook handling
-- Payment confirmation
-
-## Error Handling
-
-Comprehensive error handling with:
-- Custom error middleware
-- Validation error responses
-- Database error handling
-- HTTP status code management
-
-## Development
-
-### Scripts
-- `npm start` - Start production server
-- `npm run dev` - Start development server with nodemon
-- `npm test` - Run tests
-
-### Environment Variables
-See `.env.example` for all required environment variables.
-
-## Deployment
-
-1. Set up MongoDB database
-2. Configure environment variables
-3. Install dependencies: `npm install`
-4. Start server: `npm start`
-
-## Contributing
-
-1. Fork the repository
-2. Create a feature branch
-3. Make your changes
-4. Add tests if applicable
-5. Submit a pull request
-
-## License
-
-MIT License - see LICENSE file for details.
-=======
 <h1>🕹️ Game-Zone</h1>
 
 Game-Zone is an online gaming web platform designed to provide an engaging and interactive experience for players.
@@ -323,4 +80,245 @@
 🔗 GitHub Profile
 
 ✉️ Feel free to open an issue or PR if you’d like to contribute or suggest improvements!
->>>>>>> b226b70e
+
+# GameZone Backend API
+
+A comprehensive backend API for the GameZone gaming platform built with Node.js, Express, and MongoDB.
+
+## Features
+
+- **User Authentication & Authorization**
+  - JWT-based authentication
+  - Role-based access control (User, Moderator, Admin)
+  - Email verification and password reset
+  - User profile management
+
+- **Game Management**
+  - CRUD operations for games
+  - Game categories and filtering
+  - Rating and review system
+  - Game statistics tracking
+
+- **Tournament System**
+  - Tournament creation and management
+  - Player registration and bracket generation
+  - Live tournament tracking
+  - Prize pool management
+
+- **Community Features**
+  - Forum system with categories and topics
+  - Guild creation and management
+  - Real-time chat with Socket.io
+  - Friend system and user blocking
+
+- **Admin Dashboard**
+  - User management
+  - Game moderation
+  - Tournament oversight
+  - Community moderation
+
+- **Payment Integration**
+  - Stripe payment processing
+  - Subscription management
+  - Premium features access
+
+- **Real-time Features**
+  - Live tournament updates
+  - Chat functionality
+  - Real-time notifications
+
+## Tech Stack
+
+- **Backend**: Node.js, Express.js
+- **Database**: MongoDB with Mongoose
+- **Authentication**: JWT (JSON Web Tokens)
+- **Real-time**: Socket.io
+- **Payments**: Stripe
+- **File Upload**: Multer, Cloudinary
+- **Security**: Helmet, CORS, Rate Limiting
+- **Validation**: Express-validator
+
+## Installation
+
+1. Clone the repository
+```bash
+git clone <repository-url>
+cd gamezone-backend
+```
+
+2. Install dependencies
+```bash
+npm install
+```
+
+3. Create environment file
+```bash
+cp .env.example .env
+```
+
+4. Configure environment variables in `.env`
+```env
+NODE_ENV=development
+PORT=5000
+MONGODB_URI=mongodb://localhost:27017/gamezone
+JWT_SECRET=your-super-secret-jwt-key
+STRIPE_SECRET_KEY=sk_test_your-stripe-secret-key
+# ... other variables
+```
+
+5. Start the development server
+```bash
+npm run dev
+```
+
+## API Endpoints
+
+### Authentication
+- `POST /api/auth/register` - Register new user
+- `POST /api/auth/login` - User login
+- `GET /api/auth/me` - Get current user
+- `POST /api/auth/verify-email` - Verify email address
+- `POST /api/auth/forgot-password` - Request password reset
+- `POST /api/auth/reset-password` - Reset password
+
+### Games
+- `GET /api/games` - Get all games (with filtering)
+- `GET /api/games/featured` - Get featured games
+- `GET /api/games/trending` - Get trending games
+- `GET /api/games/categories` - Get game categories
+- `GET /api/games/:id` - Get single game
+- `POST /api/games/:id/review` - Add game review
+- `POST /api/games/:id/play` - Record play session
+
+### Tournaments
+- `GET /api/tournaments` - Get all tournaments
+- `GET /api/tournaments/live` - Get live tournaments
+- `GET /api/tournaments/upcoming` - Get upcoming tournaments
+- `GET /api/tournaments/:id` - Get single tournament
+- `POST /api/tournaments` - Create tournament
+- `POST /api/tournaments/:id/register` - Register for tournament
+- `POST /api/tournaments/:id/generate-bracket` - Generate bracket
+
+### Community
+- `GET /api/community/forums/categories` - Get forum categories
+- `GET /api/community/forums/topics` - Get forum topics
+- `POST /api/community/forums/topics` - Create forum topic
+- `GET /api/community/guilds` - Get all guilds
+- `POST /api/community/guilds` - Create guild
+- `POST /api/community/guilds/:id/join` - Join guild
+
+### Users
+- `GET /api/users/profile` - Get user profile
+- `PUT /api/users/profile` - Update profile
+- `GET /api/users/games` - Get user's games
+- `GET /api/users/tournaments` - Get user's tournaments
+- `GET /api/users/friends` - Get user's friends
+- `POST /api/users/friends/:userId` - Add friend
+
+### Admin
+- `GET /api/admin/dashboard` - Get dashboard stats
+- `GET /api/admin/users` - Get all users
+- `PUT /api/admin/users/:id/status` - Update user status
+- `GET /api/admin/games` - Get all games
+- `PUT /api/admin/games/:id/status` - Update game status
+
+### Payments
+- `POST /api/payments/create-payment-intent` - Create payment intent
+- `POST /api/payments/confirm-payment` - Confirm payment
+- `GET /api/payments/subscription-status` - Get subscription status
+- `GET /api/payments/pricing` - Get pricing information
+
+## Database Models
+
+### User
+- Profile information
+- Authentication data
+- Gaming preferences
+- Statistics and achievements
+- Social connections
+- Subscription status
+
+### Game
+- Game details and metadata
+- Categories and tags
+- System requirements
+- Reviews and ratings
+- Statistics and analytics
+- Tournament settings
+
+### Tournament
+- Tournament information
+- Registration settings
+- Schedule and matches
+- Prize pool
+- Participants and results
+- Live streaming settings
+
+### Community Models
+- ForumCategory: Forum categories
+- ForumTopic: Forum topics and replies
+- Guild: Gaming guilds
+- GuildChat: Guild chat messages
+
+## Security Features
+
+- JWT token authentication
+- Password hashing with bcrypt
+- Rate limiting
+- Input validation and sanitization
+- CORS protection
+- Helmet security headers
+- XSS protection
+
+## Real-time Features
+
+Socket.io is used for:
+- Live tournament updates
+- Guild chat
+- Real-time notifications
+- Tournament spectator mode
+
+## Payment Processing
+
+Stripe integration for:
+- Subscription payments
+- One-time purchases
+- Webhook handling
+- Payment confirmation
+
+## Error Handling
+
+Comprehensive error handling with:
+- Custom error middleware
+- Validation error responses
+- Database error handling
+- HTTP status code management
+
+## Development
+
+### Scripts
+- `npm start` - Start production server
+- `npm run dev` - Start development server with nodemon
+- `npm test` - Run tests
+
+### Environment Variables
+See `.env.example` for all required environment variables.
+
+## Deployment
+
+1. Set up MongoDB database
+2. Configure environment variables
+3. Install dependencies: `npm install`
+4. Start server: `npm start`
+
+## Contributing
+
+1. Fork the repository
+2. Create a feature branch
+3. Make your changes
+4. Add tests if applicable
+5. Submit a pull request
+
+## License
+
+MIT License - see LICENSE file for details.